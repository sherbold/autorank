--- conflicted
+++ resolved
@@ -335,15 +335,10 @@
                 cur_rope = rope
             else:
                 raise ValueError("Unknown rope_mode method, this should not be possible.")
-<<<<<<< HEAD
-            posterior_probabilities = two_on_multiple(x=reordered_data.iloc[:, i], y=reordered_data.iloc[:, j],
-                                                      rope=cur_rope, nsamples=nsamples, random_state=random_state)
-=======
             sample = SignedRankTest(x=reordered_data.iloc[:, i], y=reordered_data.iloc[:, j], rope=cur_rope,
-                                    nsamples=nsamples)
+                                    nsamples=nsamples, random_state=random_state)
             posterior_probabilities = sample.probs()
             sample_matrix.iloc[i, j] = sample
->>>>>>> ce382077
             posterior_matrix.iloc[i, j] = posterior_probabilities
             decision_matrix.iloc[i, j] = _posterior_decision(posterior_probabilities, alpha)
             decision_matrix.iloc[j, i] = _posterior_decision(posterior_probabilities[::-1], alpha)
